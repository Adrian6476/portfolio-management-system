package handlers

import (
	"net/http"

	"github.com/gin-gonic/gin"
	"go.uber.org/zap"

	"github.com/portfolio-management/api-gateway/internal/services"
)

type Handler struct {
	services *services.Services
	logger   *zap.Logger
}

func NewHandler(services *services.Services, logger *zap.Logger) *Handler {
	return &Handler{
		services: services,
		logger:   logger,
	}
}

// HealthCheck checks the health of the service
func (h *Handler) HealthCheck(c *gin.Context) {
	c.JSON(http.StatusOK, gin.H{
		"status":  "healthy",
		"service": "api-gateway",
		"version": "1.0.0",
	})
}

// Portfolio handlers
func (h *Handler) GetPortfolio(c *gin.Context) {
<<<<<<< HEAD
=======
	// Check if database connection is available
	if h.services.DB == nil {
		h.logger.Error("Database connection is nil")
		c.JSON(http.StatusInternalServerError, gin.H{"error": "Failed to fetch portfolio"})
		return
	}

>>>>>>> 05eae6e7
	// Get default user's portfolio holdings
	query := `
		SELECT
			ph.id,
			a.symbol,
			a.name,
			a.asset_type,
			ph.quantity,
			ph.average_cost,
			ph.purchase_date
		FROM portfolio_holdings ph
		JOIN assets a ON ph.asset_id = a.id
		JOIN users u ON ph.user_id = u.id
<<<<<<< HEAD
		WHERE u.username = $1
		ORDER BY ph.created_at DESC
	`

	rows, err := h.services.DB.Query(query, "default_user")
=======
		WHERE u.username = 'default_user'
		ORDER BY ph.created_at DESC
	`

	rows, err := h.services.DB.Query(query)
>>>>>>> 05eae6e7
	if err != nil {
		h.logger.Error("Failed to query portfolio", zap.Error(err))
		c.JSON(http.StatusInternalServerError, gin.H{"error": "Failed to fetch portfolio"})
		return
	}
	defer rows.Close()

	var holdings []map[string]interface{}
	for rows.Next() {
		var id, symbol, name, assetType, purchaseDate string
		var quantity, averageCost float64

		err := rows.Scan(&id, &symbol, &name, &assetType, &quantity, &averageCost, &purchaseDate)
		if err != nil {
			h.logger.Error("Failed to scan portfolio row", zap.Error(err))
			continue
		}

		holdings = append(holdings, map[string]interface{}{
			"id":            id,
			"symbol":        symbol,
			"name":          name,
			"asset_type":    assetType,
			"quantity":      quantity,
			"average_cost":  averageCost,
			"purchase_date": purchaseDate,
		})
	}

	c.JSON(http.StatusOK, gin.H{
		"holdings":       holdings,
		"total_holdings": len(holdings),
	})
}

func (h *Handler) GetPortfolioSummary(c *gin.Context) {
	c.JSON(http.StatusOK, gin.H{
		"message": "Get portfolio summary - Coming Soon",
	})
}

func (h *Handler) GetPortfolioPerformance(c *gin.Context) {
	c.JSON(http.StatusOK, gin.H{
		"message": "Get portfolio performance - Coming Soon",
	})
}

func (h *Handler) AddHolding(c *gin.Context) {
	var request struct {
		Symbol      string  `json:"symbol" binding:"required"`
		Quantity    float64 `json:"quantity" binding:"required,gt=0"`
		AverageCost float64 `json:"average_cost" binding:"required,gt=0"`
	}

	if err := c.ShouldBindJSON(&request); err != nil {
		c.JSON(http.StatusBadRequest, gin.H{"error": err.Error()})
		return
	}

<<<<<<< HEAD
	// Get user ID
	var userID string
	err := h.services.DB.QueryRow("SELECT id FROM users WHERE username = $1", "default_user").Scan(&userID)
=======
	// Check if database connection is available
	if h.services.DB == nil {
		h.logger.Error("Database connection is nil")
		c.JSON(http.StatusInternalServerError, gin.H{"error": "Failed to get user"})
		return
	}

	// Get user ID
	var userID string
	err := h.services.DB.QueryRow("SELECT id FROM users WHERE username = 'default_user'").Scan(&userID)
>>>>>>> 05eae6e7
	if err != nil {
		h.logger.Error("Failed to get user ID", zap.Error(err))
		c.JSON(http.StatusInternalServerError, gin.H{"error": "Failed to get user"})
		return
	}

	// Get or create asset
	var assetID string
	err = h.services.DB.QueryRow("SELECT id FROM assets WHERE symbol = $1", request.Symbol).Scan(&assetID)
	if err != nil {
		// Asset doesn't exist, create it with minimal info
		err = h.services.DB.QueryRow(`
			INSERT INTO assets (symbol, name, asset_type, currency)
			VALUES ($1, $1, 'STOCK', 'USD')
			RETURNING id
		`, request.Symbol).Scan(&assetID)
		if err != nil {
			h.logger.Error("Failed to create asset", zap.Error(err))
			c.JSON(http.StatusInternalServerError, gin.H{"error": "Failed to create asset"})
			return
		}
	}

	// Insert or update holding
	_, err = h.services.DB.Exec(`
		INSERT INTO portfolio_holdings (user_id, asset_id, quantity, average_cost)
		VALUES ($1, $2, $3, $4)
		ON CONFLICT (user_id, asset_id)
		DO UPDATE SET
			quantity = portfolio_holdings.quantity + EXCLUDED.quantity,
			average_cost = ((portfolio_holdings.quantity * portfolio_holdings.average_cost) +
							(EXCLUDED.quantity * EXCLUDED.average_cost)) /
							(portfolio_holdings.quantity + EXCLUDED.quantity),
			updated_at = NOW()
	`, userID, assetID, request.Quantity, request.AverageCost)

	if err != nil {
		h.logger.Error("Failed to add holding", zap.Error(err))
		c.JSON(http.StatusInternalServerError, gin.H{"error": "Failed to add holding"})
		return
	}

	c.JSON(http.StatusCreated, gin.H{
		"message":      "Holding added successfully",
		"symbol":       request.Symbol,
		"quantity":     request.Quantity,
		"average_cost": request.AverageCost,
	})
}

func (h *Handler) UpdateHolding(c *gin.Context) {
	c.JSON(http.StatusOK, gin.H{
		"message": "Update holding - Coming Soon",
	})
}

func (h *Handler) RemoveHolding(c *gin.Context) {
	c.JSON(http.StatusOK, gin.H{
		"message": "Remove holding - Coming Soon",
	})
}

// Market data handlers
func (h *Handler) GetAssets(c *gin.Context) {
	c.JSON(http.StatusOK, gin.H{
		"message": "Get assets - Coming Soon",
	})
}

func (h *Handler) GetAsset(c *gin.Context) {
	c.JSON(http.StatusOK, gin.H{
		"message": "Get asset - Coming Soon",
	})
}

func (h *Handler) GetCurrentPrice(c *gin.Context) {
	c.JSON(http.StatusOK, gin.H{
		"message": "Get current price - Coming Soon",
	})
}

func (h *Handler) GetPriceHistory(c *gin.Context) {
	c.JSON(http.StatusOK, gin.H{
		"message": "Get price history - Coming Soon",
	})
}

// Analytics handlers
func (h *Handler) GetPerformanceAnalytics(c *gin.Context) {
	c.JSON(http.StatusOK, gin.H{
		"message": "Get performance analytics - Coming Soon",
	})
}

func (h *Handler) GetRiskMetrics(c *gin.Context) {
	c.JSON(http.StatusOK, gin.H{
		"message": "Get risk metrics - Coming Soon",
	})
}

func (h *Handler) GetAssetAllocation(c *gin.Context) {
	c.JSON(http.StatusOK, gin.H{
		"message": "Get asset allocation - Coming Soon",
	})
}

func (h *Handler) WhatIfAnalysis(c *gin.Context) {
	c.JSON(http.StatusOK, gin.H{
		"message": "What-if analysis - Coming Soon",
	})
}

// Notification handlers
func (h *Handler) GetNotifications(c *gin.Context) {
	c.JSON(http.StatusOK, gin.H{
		"message": "Get notifications - Coming Soon",
	})
}

func (h *Handler) MarkNotificationRead(c *gin.Context) {
	c.JSON(http.StatusOK, gin.H{
		"message": "Mark notification read - Coming Soon",
	})
}

func (h *Handler) UpdateNotificationSettings(c *gin.Context) {
	c.JSON(http.StatusOK, gin.H{
		"message": "Update notification settings - Coming Soon",
	})
}

// WebSocket handler
func (h *Handler) WebSocketHandler(c *gin.Context) {
	c.JSON(http.StatusOK, gin.H{
		"message": "WebSocket handler - Coming Soon",
	})
}<|MERGE_RESOLUTION|>--- conflicted
+++ resolved
@@ -32,8 +32,6 @@
 
 // Portfolio handlers
 func (h *Handler) GetPortfolio(c *gin.Context) {
-<<<<<<< HEAD
-=======
 	// Check if database connection is available
 	if h.services.DB == nil {
 		h.logger.Error("Database connection is nil")
@@ -41,7 +39,6 @@
 		return
 	}
 
->>>>>>> 05eae6e7
 	// Get default user's portfolio holdings
 	query := `
 		SELECT
@@ -55,19 +52,11 @@
 		FROM portfolio_holdings ph
 		JOIN assets a ON ph.asset_id = a.id
 		JOIN users u ON ph.user_id = u.id
-<<<<<<< HEAD
 		WHERE u.username = $1
 		ORDER BY ph.created_at DESC
 	`
 
 	rows, err := h.services.DB.Query(query, "default_user")
-=======
-		WHERE u.username = 'default_user'
-		ORDER BY ph.created_at DESC
-	`
-
-	rows, err := h.services.DB.Query(query)
->>>>>>> 05eae6e7
 	if err != nil {
 		h.logger.Error("Failed to query portfolio", zap.Error(err))
 		c.JSON(http.StatusInternalServerError, gin.H{"error": "Failed to fetch portfolio"})
@@ -127,11 +116,6 @@
 		return
 	}
 
-<<<<<<< HEAD
-	// Get user ID
-	var userID string
-	err := h.services.DB.QueryRow("SELECT id FROM users WHERE username = $1", "default_user").Scan(&userID)
-=======
 	// Check if database connection is available
 	if h.services.DB == nil {
 		h.logger.Error("Database connection is nil")
@@ -141,8 +125,7 @@
 
 	// Get user ID
 	var userID string
-	err := h.services.DB.QueryRow("SELECT id FROM users WHERE username = 'default_user'").Scan(&userID)
->>>>>>> 05eae6e7
+	err := h.services.DB.QueryRow("SELECT id FROM users WHERE username = $1", "default_user").Scan(&userID)
 	if err != nil {
 		h.logger.Error("Failed to get user ID", zap.Error(err))
 		c.JSON(http.StatusInternalServerError, gin.H{"error": "Failed to get user"})
